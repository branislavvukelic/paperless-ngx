<app-page-header title="File Tasks" i18n-title>
  <div class="btn-toolbar col col-md-auto">
    <button class="btn btn-sm btn-outline-secondary me-2" (click)="clearSelection()" [hidden]="selectedTasks.size === 0">
      <svg class="sidebaricon" fill="currentColor">
        <use xlink:href="assets/bootstrap-icons.svg#x"/>
      </svg>&nbsp;<ng-container i18n>Clear selection</ng-container>
    </button>
<<<<<<< HEAD
    <button class="btn btn-sm btn-outline-primary me-4" (click)="dismissTasks()" *ifPermissions="{ action: PermissionAction.Change, type: PermissionType.PaperlessTask }" [disabled]="tasksService.total == 0">
=======
    <button class="btn btn-sm btn-outline-primary me-4" (click)="dismissTasks()" [disabled]="tasksService.total === 0">
>>>>>>> 3bd22f0b
      <svg class="sidebaricon" fill="currentColor">
        <use xlink:href="assets/bootstrap-icons.svg#check2-all"/>
      </svg>&nbsp;<ng-container i18n>{{dismissButtonText}}</ng-container>
    </button>
    <button class="btn btn-sm btn-outline-primary" (click)="tasksService.reload()">
      <svg *ngIf="!tasksService.loading" class="sidebaricon" fill="currentColor">
        <use xlink:href="assets/bootstrap-icons.svg#arrow-clockwise"/>
      </svg>
      <ng-container *ngIf="tasksService.loading">
        <div class="spinner-border spinner-border-sm fw-normal" role="status"></div>
        <div class="visually-hidden" i18n>Loading...</div>
      </ng-container>&nbsp;<ng-container i18n>Refresh</ng-container>
    </button>
  </div>
</app-page-header>

<ng-container *ngIf="!tasksService.completedFileTasks && tasksService.loading">
  <div class="spinner-border spinner-border-sm fw-normal ms-2 me-auto" role="status"></div>
  <div class="visually-hidden" i18n>Loading...</div>
</ng-container>

<ng-template let-tasks="tasks" #tasksTemplate>
  <table class="table table-striped align-middle border shadow-sm">
    <thead>
      <tr>
        <th scope="col">
          <div class="form-check">
            <input type="checkbox" class="form-check-input" id="all-tasks" [disabled]="currentTasks.length === 0" (click)="toggleAll($event); $event.stopPropagation();">
            <label class="form-check-label" for="all-tasks"></label>
          </div>
        </th>
        <th scope="col" i18n>Name</th>
        <th scope="col" class="d-none d-lg-table-cell" i18n>Created</th>
        <th scope="col" class="d-none d-lg-table-cell" *ngIf="activeTab !== 'started' && activeTab !== 'queued'" i18n>Results</th>
        <th scope="col" class="d-table-cell d-lg-none" i18n>Info</th>
        <th scope="col" i18n>Actions</th>
      </tr>
    </thead>
    <tbody>
      <ng-container *ngFor="let task of tasks">
      <tr (click)="toggleSelected(task, $event); $event.stopPropagation();">
        <th>
          <div class="form-check">
            <input type="checkbox" class="form-check-input" id="task{{task.id}}" [checked]="selectedTasks.has(task.id)" (click)="toggleSelected(task, $event); $event.stopPropagation();">
            <label class="form-check-label" for="task{{task.id}}"></label>
          </div>
        </th>
        <td class="overflow-auto">{{ task.task_file_name }}</td>
        <td class="d-none d-lg-table-cell">{{ task.date_created | customDate:'short' }}</td>
        <td class="d-none d-lg-table-cell" *ngIf="activeTab !== 'started' && activeTab !== 'queued'">
          <div *ngIf="task.result?.length > 50" class="result" (click)="expandTask(task); $event.stopPropagation();"
            [ngbPopover]="resultPopover" popoverClass="shadow small mobile" triggers="mouseenter:mouseleave" container="body">
            <span class="small d-none d-md-inline-block font-monospace text-muted">{{ task.result | slice:0:50 }}&hellip;</span>
          </div>
          <span *ngIf="task.result?.length <= 50" class="small d-none d-md-inline-block font-monospace text-muted">{{ task.result }}</span>
          <ng-template #resultPopover>
            <pre class="small mb-0">{{ task.result | slice:0:300 }}<ng-container *ngIf="task.result.length > 300">&hellip;</ng-container></pre>
            <ng-container *ngIf="task.result?.length > 300"><br/><em>(<ng-container i18n>click for full output</ng-container>)</em></ng-container>
          </ng-template>
        </td>
        <td class="d-lg-none">
          <button class="btn btn-link" (click)="expandTask(task); $event.stopPropagation();">
            <svg fill="currentColor" class="" width="1.2em" height="1.2em" style="vertical-align: text-top;" viewBox="0 0 16 16">
              <use xlink:href="assets/bootstrap-icons.svg#info-circle" />
            </svg>
          </button>
        </td>
        <td scope="row">
          <div class="btn-group" role="group">
            <button class="btn btn-sm btn-outline-secondary" (click)="dismissTask(task); $event.stopPropagation();" *ifPermissions="{ action: PermissionAction.Change, type: PermissionType.PaperlessTask }">
              <svg class="sidebaricon" fill="currentColor">
                <use xlink:href="assets/bootstrap-icons.svg#check"/>
              </svg>&nbsp;<ng-container i18n>Dismiss</ng-container>
            </button>
            <ng-container *ifPermissions="{ action: PermissionAction.View, type: PermissionType.Document }">
              <button *ngIf="task.related_document" class="btn btn-sm btn-outline-primary" (click)="dismissAndGo(task); $event.stopPropagation();">
                <svg class="sidebaricon" fill="currentColor">
                  <use xlink:href="assets/bootstrap-icons.svg#file-text"/>
                </svg>&nbsp;<ng-container i18n>Open Document</ng-container>
              </button>
            </ng-container>
          </div>
        </td>
      </tr>
      <tr>
        <td class="p-0" [class.border-0]="expandedTask !== task.id" colspan="5">
          <pre #collapse="ngbCollapse" [ngbCollapse]="expandedTask !== task.id" class="small mb-0"><div class="small p-1 p-lg-3 ms-lg-3">{{ task.result }}</div></pre>
        </td>
      </tr>
      </ng-container>
    </tbody>
  </table>
</ng-template>

<ul ngbNav #nav="ngbNav" [(activeId)]="activeTab" class="nav-tabs">
  <li ngbNavItem="failed">
    <a ngbNavLink i18n>Failed&nbsp;<span *ngIf="tasksService.failedFileTasks.length > 0" class="badge bg-danger ms-1">{{tasksService.failedFileTasks.length}}</span></a>
    <ng-template ngbNavContent>
      <ng-container [ngTemplateOutlet]="tasksTemplate" [ngTemplateOutletContext]="{tasks:tasksService.failedFileTasks}"></ng-container>
    </ng-template>
  </li>
  <li ngbNavItem="completed">
    <a ngbNavLink i18n>Complete&nbsp;<span *ngIf="tasksService.completedFileTasks.length > 0" class="badge bg-secondary ms-1">{{tasksService.completedFileTasks.length}}</span></a>
    <ng-template ngbNavContent>
      <ng-container [ngTemplateOutlet]="tasksTemplate" [ngTemplateOutletContext]="{tasks:tasksService.completedFileTasks}"></ng-container>
    </ng-template>
  </li>
  <li ngbNavItem="started">
    <a ngbNavLink i18n>Started&nbsp;<span *ngIf="tasksService.startedFileTasks.length > 0" class="badge bg-secondary ms-1">{{tasksService.startedFileTasks.length}}</span></a>
    <ng-template ngbNavContent>
      <ng-container [ngTemplateOutlet]="tasksTemplate" [ngTemplateOutletContext]="{tasks:tasksService.startedFileTasks}"></ng-container>
    </ng-template>
  </li>
  <li ngbNavItem="queued">
    <a ngbNavLink i18n>Queued&nbsp;<span *ngIf="tasksService.queuedFileTasks.length > 0" class="badge bg-secondary ms-1">{{tasksService.queuedFileTasks.length}}</span></a>
    <ng-template ngbNavContent>
      <ng-container [ngTemplateOutlet]="tasksTemplate" [ngTemplateOutletContext]="{tasks:tasksService.queuedFileTasks}"></ng-container>
    </ng-template>
  </li>
</ul>
<div [ngbNavOutlet]="nav"></div><|MERGE_RESOLUTION|>--- conflicted
+++ resolved
@@ -5,11 +5,7 @@
         <use xlink:href="assets/bootstrap-icons.svg#x"/>
       </svg>&nbsp;<ng-container i18n>Clear selection</ng-container>
     </button>
-<<<<<<< HEAD
-    <button class="btn btn-sm btn-outline-primary me-4" (click)="dismissTasks()" *ifPermissions="{ action: PermissionAction.Change, type: PermissionType.PaperlessTask }" [disabled]="tasksService.total == 0">
-=======
-    <button class="btn btn-sm btn-outline-primary me-4" (click)="dismissTasks()" [disabled]="tasksService.total === 0">
->>>>>>> 3bd22f0b
+    <button class="btn btn-sm btn-outline-primary me-4" (click)="dismissTasks()" *ifPermissions="{ action: PermissionAction.Change, type: PermissionType.PaperlessTask }" [disabled]="tasksService.total === 0">
       <svg class="sidebaricon" fill="currentColor">
         <use xlink:href="assets/bootstrap-icons.svg#check2-all"/>
       </svg>&nbsp;<ng-container i18n>{{dismissButtonText}}</ng-container>
