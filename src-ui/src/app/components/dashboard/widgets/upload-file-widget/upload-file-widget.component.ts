--- conflicted
+++ resolved
@@ -7,7 +7,7 @@
 
 interface UploadStatus {
   loaded: number
-  total: number 
+  total: number
 }
 
 @Component({
@@ -52,10 +52,6 @@
         fileEntry.file((file: File) => {
           let formData = new FormData()
           formData.append('document', file, file.name)
-<<<<<<< HEAD
-          this.documentService.uploadDocument(formData).subscribe(result => {
-            this.toastService.showInfo("The document has been uploaded and will be processed by the consumer shortly.")
-=======
 
           this.documentService.uploadDocument(formData).subscribe(event => {
             if (event.type == HttpEventType.UploadProgress) {
@@ -66,26 +62,17 @@
               this.completedFiles += 1
               this.toastService.showInfo($localize`The document has been uploaded and will be processed by the consumer shortly.`)
             }
-            
->>>>>>> 7587150f
+
           }, error => {
             this.uploadStatus.splice(this.uploadStatus.indexOf(uploadStatusObject), 1)
             this.completedFiles += 1
             switch (error.status) {
               case 400: {
-<<<<<<< HEAD
-                this.toastService.showError(`There was an error while uploading the document: ${error.error.document}`)
-                break;
-              }
-              default: {
-                this.toastService.showError("An error has occured while uploading the document. Sorry!")
-=======
                 this.toastService.showInfo($localize`There was an error while uploading the document: ${error.error.document}`)
                 break;
               }
               default: {
                 this.toastService.showInfo($localize`An error has occurred while uploading the document. Sorry!`)
->>>>>>> 7587150f
                 break;
               }
             }
