--- conflicted
+++ resolved
@@ -4,14 +4,6 @@
 
 <div class='row'>
   <div class="col-lg">
-<<<<<<< HEAD
-    <app-saved-view-widget [viewConfig]="conf" *ngFor="let conf of savedViewConfigService.getDashboardConfigs()"></app-saved-view-widget>
-  </div>
-  <div class="col-lg">
-    <app-statistics-widget></app-statistics-widget>
-    <app-file-upload-widget></app-file-upload-widget>
-    <app-consumer-status-widget></app-consumer-status-widget>
-=======
     <app-widget-frame title="Saved views" *ngIf="savedViews.length == 0">
       <p class="card-text">This space is reserved to display your saved views. Go to your documents and save a view
         to have it displayed
@@ -29,6 +21,7 @@
 
     <app-upload-file-widget></app-upload-file-widget>
 
->>>>>>> fa5df5d2
+    <app-consumer-status-widget></app-consumer-status-widget>
+
   </div>
 </div>