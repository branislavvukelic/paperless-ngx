<div class="card mb-3 shadow-sm" [class.card-selected]="selected" [class.document-card]="selectable" [class.popover-hidden]="popoverHidden" (mouseleave)="mouseLeaveCard()">
  <div class="row g-0">
    <div class="col-md-2 doc-img-background rounded-start" [class.doc-img-background-selected]="selected" (click)="this.toggleSelected.emit($event)">
      <img [src]="getThumbUrl()" class="card-img doc-img border-end rounded-start" [class.inverted]="getIsThumbInverted()">

      <div class="border-end border-bottom bg-light document-card-check">
        <div class="form-check">
          <input type="checkbox" class="form-check-input" id="smallCardCheck{{document.id}}" [checked]="selected" (click)="this.toggleSelected.emit($event)">
          <label class="form-check-label" for="smallCardCheck{{document.id}}"></label>
        </div>
      </div>

    </div>
    <div class="col">
      <div class="card-body bg-light">

        <div class="d-flex justify-content-between align-items-center">
          <h5 class="card-title">
            <ng-container *ngIf="document.correspondent">
              <a *ngIf="clickCorrespondent.observers.length ; else nolink" title="Filter by correspondent" i18n-title (click)="clickCorrespondent.emit(document.correspondent);$event.stopPropagation()" class="fw-bold btn-link">{{(document.correspondent$ | async)?.name}}</a>
              <ng-template #nolink>{{(document.correspondent$ | async)?.name}}</ng-template>:
            </ng-container>
            {{document.title | documentTitle}}
            <app-tag [tag]="t" linkTitle="Filter by tag" i18n-linkTitle *ngFor="let t of document.tags$ | async" class="ms-1" (click)="clickTag.emit(t.id);$event.stopPropagation()" [clickable]="clickTag.observers.length"></app-tag>
          </h5>
        </div>
        <p class="card-text">
          <span *ngIf="document.__search_hit__" [innerHtml]="document.__search_hit__.highlights"></span>
          <span *ngIf="!document.__search_hit__" class="result-content">{{contentTrimmed}}</span>
        </p>


        <div class="d-flex flex-column flex-md-row align-items-md-center">
          <div class="btn-group">
            <a class="btn btn-sm btn-outline-secondary" (click)="clickMoreLike.emit()">
              <svg class="sidebaricon" fill="currentColor" class="sidebaricon">
                <use xlink:href="assets/bootstrap-icons.svg#diagram-3"/>
              </svg>&nbsp;<span class="d-none d-md-inline" i18n>More like this</span>
            </a>
<<<<<<< HEAD
            <a (click)="openDocumentsService.openDocument(document)" class="btn btn-sm btn-outline-secondary" *ifPermissions="{ action: PermissionAction.Change, type: PermissionType.Document }">
=======
            <a routerLink="/documents/{{document.id}}" class="btn btn-sm btn-outline-secondary">
>>>>>>> 5e15ede8
              <svg class="sidebaricon" fill="currentColor" class="sidebaricon">
                <use xlink:href="assets/bootstrap-icons.svg#pencil"/>
              </svg>&nbsp;<span class="d-none d-md-inline" i18n>Edit</span>
            </a>
            <a class="btn btn-sm btn-outline-secondary" target="_blank" [href]="previewUrl"
            [ngbPopover]="previewContent" [popoverTitle]="document.title | documentTitle"
            autoClose="true" popoverClass="shadow" (mouseenter)="mouseEnterPreview()" (mouseleave)="mouseLeavePreview()" #popover="ngbPopover">
              <svg class="sidebaricon" fill="currentColor" class="sidebaricon">
                <use xlink:href="assets/bootstrap-icons.svg#eye"/>
              </svg>&nbsp;<span class="d-none d-md-inline" i18n>View</span>
            </a>
            <ng-template #previewContent>
              <object [data]="previewUrl | safeUrl" class="preview" width="100%"></object>
            </ng-template>
            <a class="btn btn-sm btn-outline-secondary" [href]="getDownloadUrl()">
              <svg class="sidebaricon" fill="currentColor" class="sidebaricon">
                <use xlink:href="assets/bootstrap-icons.svg#download"/>
              </svg>&nbsp;<span class="d-none d-md-inline" i18n>Download</span>
            </a>
          </div>

          <div class="list-group list-group-horizontal border-0 card-info ms-md-auto mt-2 mt-md-0">
            <button *ngIf="document.document_type" type="button" class="list-group-item btn btn-sm bg-light text-dark p-1 border-0 me-2" title="Filter by document type" i18n-title
             (click)="clickDocumentType.emit(document.document_type);$event.stopPropagation()">
              <svg class="metadata-icon me-2 text-muted bi bi-file-earmark" viewBox="0 0 16 16" fill="currentColor">
                <path d="M14 4.5V14a2 2 0 0 1-2 2H4a2 2 0 0 1-2-2V2a2 2 0 0 1 2-2h5.5L14 4.5zm-3 0A1.5 1.5 0 0 1 9.5 3V1H4a1 1 0 0 0-1 1v12a1 1 0 0 0 1 1h8a1 1 0 0 0 1-1V4.5h-2z"/>
              </svg>
              <small>{{(document.document_type$ | async)?.name}}</small>
            </button>
            <button *ngIf="document.storage_path" type="button" class="list-group-item btn btn-sm bg-light text-dark p-1 border-0 me-2" title="Filter by storage path" i18n-title
             (click)="clickStoragePath.emit(document.storage_path);$event.stopPropagation()">
              <svg class="metadata-icon me-2 text-muted bi bi-folder" viewBox="0 0 16 16" fill="currentColor">
                <path d="M0 2a1 1 0 0 1 1-1h14a1 1 0 0 1 1 1v2a1 1 0 0 1-1 1v7.5a2.5 2.5 0 0 1-2.5 2.5h-9A2.5 2.5 0 0 1 1 12.5V5a1 1 0 0 1-1-1V2zm2 3v7.5A1.5 1.5 0 0 0 3.5 14h9a1.5 1.5 0 0 0 1.5-1.5V5H2zm13-3H1v2h14V2zM5 7.5a.5.5 0 0 1 .5-.5h5a.5.5 0 0 1 0 1h-5a.5.5 0 0 1-.5-.5z"/>
              </svg>
              <small>{{(document.storage_path$ | async)?.name}}</small>
            </button>
            <div *ngIf="document.archive_serial_number" class="list-group-item me-2 bg-light text-dark p-1 border-0">
              <svg class="metadata-icon me-2 text-muted bi bi-upc-scan" viewBox="0 0 16 16" fill="currentColor">
                <path d="M1.5 1a.5.5 0 0 0-.5.5v3a.5.5 0 0 1-1 0v-3A1.5 1.5 0 0 1 1.5 0h3a.5.5 0 0 1 0 1h-3zM11 .5a.5.5 0 0 1 .5-.5h3A1.5 1.5 0 0 1 16 1.5v3a.5.5 0 0 1-1 0v-3a.5.5 0 0 0-.5-.5h-3a.5.5 0 0 1-.5-.5zM.5 11a.5.5 0 0 1 .5.5v3a.5.5 0 0 0 .5.5h3a.5.5 0 0 1 0 1h-3A1.5 1.5 0 0 1 0 14.5v-3a.5.5 0 0 1 .5-.5zm15 0a.5.5 0 0 1 .5.5v3a1.5 1.5 0 0 1-1.5 1.5h-3a.5.5 0 0 1 0-1h3a.5.5 0 0 0 .5-.5v-3a.5.5 0 0 1 .5-.5zM3 4.5a.5.5 0 0 1 1 0v7a.5.5 0 0 1-1 0v-7zm2 0a.5.5 0 0 1 1 0v7a.5.5 0 0 1-1 0v-7zm2 0a.5.5 0 0 1 1 0v7a.5.5 0 0 1-1 0v-7zm2 0a.5.5 0 0 1 .5-.5h1a.5.5 0 0 1 .5.5v7a.5.5 0 0 1-.5.5h-1a.5.5 0 0 1-.5-.5v-7zm3 0a.5.5 0 0 1 1 0v7a.5.5 0 0 1-1 0v-7z"/>
              </svg>
              <small>#{{document.archive_serial_number}}</small>
            </div>
            <ng-template #dateTooltip>
              <div class="d-flex flex-column">
                <span i18n>Created: {{ document.created | customDate }}</span>
                <span i18n>Added: {{ document.added | customDate }}</span>
                <span i18n>Modified: {{ document.modified | customDate }}</span>
              </div>
            </ng-template>
            <div class="list-group-item bg-light text-dark p-1 border-0" [ngbTooltip]="dateTooltip">
              <svg class="metadata-icon me-2 text-muted bi bi-calendar-event" viewBox="0 0 16 16" fill="currentColor">
                <path d="M11 6.5a.5.5 0 0 1 .5-.5h1a.5.5 0 0 1 .5.5v1a.5.5 0 0 1-.5.5h-1a.5.5 0 0 1-.5-.5v-1z"/>
                <path d="M3.5 0a.5.5 0 0 1 .5.5V1h8V.5a.5.5 0 0 1 1 0V1h1a2 2 0 0 1 2 2v11a2 2 0 0 1-2 2H2a2 2 0 0 1-2-2V3a2 2 0 0 1 2-2h1V.5a.5.5 0 0 1 .5-.5zM1 4v10a1 1 0 0 0 1 1h12a1 1 0 0 0 1-1V4H1z"/>
              </svg>
              <small>{{document.created_date | customDate:'mediumDate'}}</small>
            </div>
            <div *ngIf="document.__search_hit__?.score" class="list-group-item bg-light text-dark border-0 d-flex p-0 ps-4 search-score">
              <small class="text-muted" i18n>Score:</small>
              <ngb-progressbar [type]="searchScoreClass" [value]="document.__search_hit__.score" class="search-score-bar mx-2 mt-1" [max]="1"></ngb-progressbar>
            </div>
          </div>
        </div>

      </div>
    </div>
  </div>
</div><|MERGE_RESOLUTION|>--- conflicted
+++ resolved
@@ -37,11 +37,7 @@
                 <use xlink:href="assets/bootstrap-icons.svg#diagram-3"/>
               </svg>&nbsp;<span class="d-none d-md-inline" i18n>More like this</span>
             </a>
-<<<<<<< HEAD
-            <a (click)="openDocumentsService.openDocument(document)" class="btn btn-sm btn-outline-secondary" *ifPermissions="{ action: PermissionAction.Change, type: PermissionType.Document }">
-=======
-            <a routerLink="/documents/{{document.id}}" class="btn btn-sm btn-outline-secondary">
->>>>>>> 5e15ede8
+            <a routerLink="/documents/{{document.id}}" class="btn btn-sm btn-outline-secondary" *ifPermissions="{ action: PermissionAction.Change, type: PermissionType.Document }">
               <svg class="sidebaricon" fill="currentColor" class="sidebaricon">
                 <use xlink:href="assets/bootstrap-icons.svg#pencil"/>
               </svg>&nbsp;<span class="d-none d-md-inline" i18n>Edit</span>
