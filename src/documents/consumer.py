import datetime
import hashlib
import logging
import os

import magic
from django.conf import settings
from django.db import transaction
from django.db.models import Q
from django.utils import timezone

from .classifier import DocumentClassifier, IncompatibleClassifierVersionError
from .file_handling import create_source_path_directory
from .loggers import LoggingMixin
from .models import Document, FileInfo, Correspondent, DocumentType, Tag
<<<<<<< HEAD
from .parsers import ParseError, get_parser_class_for_mime_type, parse_date
=======
from .parsers import ParseError, get_parser_class_for_mime_type, \
    get_supported_file_extensions
>>>>>>> 183d432f
from .signals import (
    document_consumption_finished,
    document_consumption_started
)


class ConsumerError(Exception):
    pass


class Consumer(LoggingMixin):

    def __init__(self):
        super().__init__()
        self.path = None
        self.filename = None
        self.override_title = None
        self.override_correspondent_id = None
        self.override_tag_ids = None
        self.override_document_type_id = None

    def pre_check_file_exists(self):
        if not os.path.isfile(self.path):
            raise ConsumerError("Cannot consume {}: It is not a file".format(
                self.path))

    def pre_check_file_extension(self):
        extensions = get_supported_file_extensions()
        _, ext = os.path.splitext(self.filename)

        if not ext:
            raise ConsumerError(
                f"Not consuming {self.filename}: File type unknown."
            )

        if ext not in extensions:
            raise ConsumerError(
                f"Not consuming {self.filename}: File extension {ext} does "
                f"not map to any known file type ({str(extensions)})"
            )

    def pre_check_duplicate(self):
        with open(self.path, "rb") as f:
            checksum = hashlib.md5(f.read()).hexdigest()
        if Document.objects.filter(Q(checksum=checksum) | Q(archive_checksum=checksum)).exists():  # NOQA: E501
            if settings.CONSUMER_DELETE_DUPLICATES:
                os.unlink(self.path)
            raise ConsumerError(
                "Not consuming {}: It is a duplicate.".format(self.filename)
            )

    def pre_check_directories(self):
        os.makedirs(settings.SCRATCH_DIR, exist_ok=True)
        os.makedirs(settings.THUMBNAIL_DIR, exist_ok=True)
        os.makedirs(settings.ORIGINALS_DIR, exist_ok=True)
        os.makedirs(settings.ARCHIVE_DIR, exist_ok=True)

    def try_consume_file(self,
                         path,
                         override_filename=None,
                         override_title=None,
                         override_correspondent_id=None,
                         override_document_type_id=None,
                         override_tag_ids=None):
        """
        Return the document object if it was successfully created.
        """

        self.path = path
        self.filename = override_filename or os.path.basename(path)
        self.override_title = override_title
        self.override_correspondent_id = override_correspondent_id
        self.override_document_type_id = override_document_type_id
        self.override_tag_ids = override_tag_ids

        # this is for grouping logging entries for this particular file
        # together.

        self.renew_logging_group()

        # Make sure that preconditions for consuming the file are met.

        self.pre_check_file_exists()
        self.pre_check_file_extension()
        self.pre_check_directories()
        self.pre_check_duplicate()

        self.log("info", "Consuming {}".format(self.filename))

        # Determine the parser class.

        mime_type = magic.from_file(self.path, mime=True)

        parser_class = get_parser_class_for_mime_type(mime_type)
        if not parser_class:
            raise ConsumerError(f"No parsers abvailable for {self.filename}")
        else:
            self.log("debug",
                     f"Parser: {parser_class.__name__} "
                     f"based on mime type {mime_type}")

        # Notify all listeners that we're going to do some work.

        document_consumption_started.send(
            sender=self.__class__,
            filename=self.path,
            logging_group=self.logging_group
        )

        # This doesn't parse the document yet, but gives us a parser.

        document_parser = parser_class(self.logging_group)

        # However, this already created working directories which we have to
        # clean up.

        # Parse the document. This may take some time.

        try:
            self.log("debug", "Parsing {}...".format(self.filename))
            document_parser.parse(self.path, mime_type)

            self.log("debug", f"Generating thumbnail for {self.filename}...")
            thumbnail = document_parser.get_optimised_thumbnail(
                self.path, mime_type)

            text = document_parser.get_text()
            date = document_parser.get_date()
            if not date:
                date = parse_date(self.filename, text)
            archive_path = document_parser.get_archive_path()

        except ParseError as e:
            document_parser.cleanup()
            self.log(
                "error",
                f"Error while consuming document {self.filename}: {e}")
            raise ConsumerError(e)

        # Prepare the document classifier.

        # TODO: I don't really like to do this here, but this way we avoid
        #   reloading the classifier multiple times, since there are multiple
        #   post-consume hooks that all require the classifier.

        try:
            classifier = DocumentClassifier()
            classifier.reload()
        except (FileNotFoundError, IncompatibleClassifierVersionError) as e:
            logging.getLogger(__name__).warning(
                "Cannot classify documents: {}.".format(e))
            classifier = None

        # now that everything is done, we can start to store the document
        # in the system. This will be a transaction and reasonably fast.
        try:
            with transaction.atomic():

                # store the document.
                document = self._store(
                    text=text,
                    date=date,
                    mime_type=mime_type
                )

                # If we get here, it was successful. Proceed with post-consume
                # hooks. If they fail, nothing will get changed.

                document_consumption_finished.send(
                    sender=self.__class__,
                    document=document,
                    logging_group=self.logging_group,
                    classifier=classifier
                )

                # After everything is in the database, copy the files into
                # place. If this fails, we'll also rollback the transaction.

                create_source_path_directory(document.source_path)

                self._write(document.storage_type,
                            self.path, document.source_path)

                self._write(document.storage_type,
                            thumbnail, document.thumbnail_path)

                if archive_path and os.path.isfile(archive_path):
                    self._write(document.storage_type,
                                archive_path, document.archive_path)

                    with open(archive_path, 'rb') as f:
                        document.archive_checksum = hashlib.md5(
                            f.read()).hexdigest()
                        document.save()

                # Afte performing all database operations and moving files
                # into place, tell paperless where the file is.
                document.filename = os.path.basename(document.source_path)
                # Saving the document now will trigger the filename handling
                # logic.
                document.save()

                # Delete the file only if it was successfully consumed
                self.log("debug", "Deleting file {}".format(self.path))
                os.unlink(self.path)
        except Exception as e:
            self.log(
                "error",
                f"The following error occured while consuming "
                f"{self.filename}: {e}"
            )
            raise ConsumerError(e)
        finally:
            document_parser.cleanup()

        self.log(
            "info",
            "Document {} consumption finished".format(document)
        )

        return document

    def _store(self, text, date, mime_type):

        # If someone gave us the original filename, use it instead of doc.

        file_info = FileInfo.from_filename(self.filename)

        stats = os.stat(self.path)

        self.log("debug", "Saving record to database")

        created = file_info.created or date or timezone.make_aware(
            datetime.datetime.fromtimestamp(stats.st_mtime))

        storage_type = Document.STORAGE_TYPE_UNENCRYPTED

        with open(self.path, "rb") as f:
            document = Document.objects.create(
                correspondent=file_info.correspondent,
                title=file_info.title,
                content=text,
                mime_type=mime_type,
                checksum=hashlib.md5(f.read()).hexdigest(),
                created=created,
                modified=created,
                storage_type=storage_type
            )

        relevant_tags = set(file_info.tags)
        if relevant_tags:
            tag_names = ", ".join([t.slug for t in relevant_tags])
            self.log("debug", "Tagging with {}".format(tag_names))
            document.tags.add(*relevant_tags)

        self.apply_overrides(document)

        return document

    def apply_overrides(self, document):
        if self.override_title:
            document.title = self.override_title

        if self.override_correspondent_id:
            document.correspondent = Correspondent.objects.get(
                pk=self.override_correspondent_id)

        if self.override_document_type_id:
            document.document_type = DocumentType.objects.get(
                pk=self.override_document_type_id)

        if self.override_tag_ids:
            for tag_id in self.override_tag_ids:
                document.tags.add(Tag.objects.get(pk=tag_id))

    def _write(self, storage_type, source, target):
        with open(source, "rb") as read_file:
            with open(target, "wb") as write_file:
                write_file.write(read_file.read())<|MERGE_RESOLUTION|>--- conflicted
+++ resolved
@@ -13,12 +13,8 @@
 from .file_handling import create_source_path_directory
 from .loggers import LoggingMixin
 from .models import Document, FileInfo, Correspondent, DocumentType, Tag
-<<<<<<< HEAD
-from .parsers import ParseError, get_parser_class_for_mime_type, parse_date
-=======
 from .parsers import ParseError, get_parser_class_for_mime_type, \
-    get_supported_file_extensions
->>>>>>> 183d432f
+    get_supported_file_extensions, parse_date
 from .signals import (
     document_consumption_finished,
     document_consumption_started
