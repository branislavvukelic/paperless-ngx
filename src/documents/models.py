# coding=utf-8

import dateutil.parser
import logging
import os
import re
import uuid

from collections import OrderedDict
from fuzzywuzzy import fuzz

from django.conf import settings
<<<<<<< HEAD
from django.urls import reverse
=======
try:
    from django.core.urlresolvers import reverse
except ImportError:
    from django.urls import reverse
>>>>>>> ee20af71
from django.db import models
from django.template.defaultfilters import slugify
from django.utils import timezone

from .managers import LogManager


class MatchingModel(models.Model):

    MATCH_ANY = 1
    MATCH_ALL = 2
    MATCH_LITERAL = 3
    MATCH_REGEX = 4
    MATCH_FUZZY = 5
    MATCHING_ALGORITHMS = (
        (MATCH_ANY, "Any"),
        (MATCH_ALL, "All"),
        (MATCH_LITERAL, "Literal"),
        (MATCH_REGEX, "Regular Expression"),
        (MATCH_FUZZY, "Fuzzy Match"),
    )

    name = models.CharField(max_length=128, unique=True)
    slug = models.SlugField(blank=True)

    match = models.CharField(max_length=256, blank=True)
    matching_algorithm = models.PositiveIntegerField(
        choices=MATCHING_ALGORITHMS,
        default=MATCH_ANY,
        help_text=(
            "Which algorithm you want to use when matching text to the OCR'd "
            "PDF.  Here, \"any\" looks for any occurrence of any word "
            "provided in the PDF, while \"all\" requires that every word "
            "provided appear in the PDF, albeit not in the order provided.  A "
            "\"literal\" match means that the text you enter must appear in "
            "the PDF exactly as you've entered it, and \"regular expression\" "
            "uses a regex to match the PDF.  (If you don't know what a regex "
            "is, you probably don't want this option.)  Finally, a \"fuzzy "
            "match\" looks for words or phrases that are mostly—but not "
            "exactly—the same, which can be useful for matching against "
            "documents containg imperfections that foil accurate OCR."
        )
    )

    is_insensitive = models.BooleanField(default=True)

    class Meta:
        abstract = True
        ordering = ("name",)

    def __str__(self):
        return self.name

    @property
    def conditions(self):
        return "{}: \"{}\" ({})".format(
            self.name, self.match, self.get_matching_algorithm_display())

    @classmethod
    def match_all(cls, text, tags=None):

        if tags is None:
            tags = cls.objects.all()

        text = text.lower()
        for tag in tags:
            if tag.matches(text):
                yield tag

    def matches(self, text):

        search_kwargs = {}

        # Check that match is not empty
        if self.match.strip() == "":
            return False

        if self.is_insensitive:
            search_kwargs = {"flags": re.IGNORECASE}

        if self.matching_algorithm == self.MATCH_ALL:
            for word in self._split_match():
                search_result = re.search(
                    r"\b{}\b".format(word), text, **search_kwargs)
                if not search_result:
                    return False
            return True

        if self.matching_algorithm == self.MATCH_ANY:
            for word in self._split_match():
                if re.search(r"\b{}\b".format(word), text, **search_kwargs):
                    return True
            return False

        if self.matching_algorithm == self.MATCH_LITERAL:
            return bool(re.search(
                r"\b{}\b".format(self.match), text, **search_kwargs))

        if self.matching_algorithm == self.MATCH_REGEX:
            return bool(re.search(
                re.compile(self.match, **search_kwargs), text))

        if self.matching_algorithm == self.MATCH_FUZZY:
            match = re.sub(r'[^\w\s]', '', self.match)
            text = re.sub(r'[^\w\s]', '', text)
            if self.is_insensitive:
                match = match.lower()
                text = text.lower()

            return True if fuzz.partial_ratio(match, text) >= 90 else False

        raise NotImplementedError("Unsupported matching algorithm")

    def _split_match(self):
        """
        Splits the match to individual keywords, getting rid of unnecessary
        spaces and grouping quoted words together.

        Example:
          '  some random  words "with   quotes  " and   spaces'
            ==>
          ["some", "random", "words", "with\s+quotes", "and", "spaces"]
        """
        findterms = re.compile(r'"([^"]+)"|(\S+)').findall
        normspace = re.compile(r"\s+").sub
        return [
            normspace(" ", (t[0] or t[1]).strip()).replace(" ", r"\s+")
            for t in findterms(self.match)
        ]

    def save(self, *args, **kwargs):

        self.match = self.match.lower()

        if not self.slug:
            self.slug = slugify(self.name)

        models.Model.save(self, *args, **kwargs)


class Correspondent(MatchingModel):

    # This regex is probably more restrictive than it needs to be, but it's
    # better safe than sorry.
    SAFE_REGEX = re.compile(r"^[\w\- ,.']+$")

    class Meta:
        ordering = ("name",)


class Tag(MatchingModel):

    COLOURS = (
        (1, "#a6cee3"),
        (2, "#1f78b4"),
        (3, "#b2df8a"),
        (4, "#33a02c"),
        (5, "#fb9a99"),
        (6, "#e31a1c"),
        (7, "#fdbf6f"),
        (8, "#ff7f00"),
        (9, "#cab2d6"),
        (10, "#6a3d9a"),
        (11, "#b15928"),
        (12, "#000000"),
        (13, "#cccccc")
    )

    colour = models.PositiveIntegerField(choices=COLOURS, default=1)


class Document(models.Model):

    TYPE_PDF = "pdf"
    TYPE_PNG = "png"
    TYPE_JPG = "jpg"
    TYPE_GIF = "gif"
    TYPE_TIF = "tiff"
    TYPES = (TYPE_PDF, TYPE_PNG, TYPE_JPG, TYPE_GIF, TYPE_TIF,)

    STORAGE_TYPE_UNENCRYPTED = "unencrypted"
    STORAGE_TYPE_GPG = "gpg"
    STORAGE_TYPES = (
        (STORAGE_TYPE_UNENCRYPTED, "Unencrypted"),
        (STORAGE_TYPE_GPG, "Encrypted with GNU Privacy Guard")
    )

    correspondent = models.ForeignKey(
        Correspondent,
        blank=True,
        null=True,
        related_name="documents",
        on_delete=models.SET_NULL
    )

    title = models.CharField(max_length=128, blank=True, db_index=True)

    content = models.TextField(
        db_index=True,
        blank=True,
        help_text="The raw, text-only data of the document.  This field is "
                  "primarily used for searching."
    )

    file_type = models.CharField(
        max_length=4,
        editable=False,
        choices=tuple([(t, t.upper()) for t in TYPES])
    )

    tags = models.ManyToManyField(
        Tag, related_name="documents", blank=True)

    checksum = models.CharField(
        max_length=32,
        editable=False,
        unique=True,
        help_text="The checksum of the original document (before it was "
                  "encrypted).  We use this to prevent duplicate document "
                  "imports."
    )

    created = models.DateTimeField(
        default=timezone.now, db_index=True)
    modified = models.DateTimeField(
        auto_now=True, editable=False, db_index=True)

    storage_type = models.CharField(
        max_length=11,
        choices=STORAGE_TYPES,
        default=STORAGE_TYPE_UNENCRYPTED,
        editable=False
    )

    added = models.DateTimeField(
        default=timezone.now, editable=False, db_index=True)

    class Meta:
        ordering = ("correspondent", "title")

    def __str__(self):
        created = self.created.strftime("%Y%m%d%H%M%S")
        if self.correspondent and self.title:
            return "{}: {} - {}".format(
                created, self.correspondent, self.title)
        if self.correspondent or self.title:
            return "{}: {}".format(created, self.correspondent or self.title)
        return str(created)

    @property
    def source_path(self):

        file_name = "{:07}.{}".format(self.pk, self.file_type)
        if self.storage_type == self.STORAGE_TYPE_GPG:
            file_name += ".gpg"

        return os.path.join(
            settings.MEDIA_ROOT,
            "documents",
            "originals",
            file_name
        )

    @property
    def source_file(self):
        return open(self.source_path, "rb")

    @property
    def file_name(self):
        return slugify(str(self)) + "." + self.file_type

    @property
    def download_url(self):
        return reverse("fetch", kwargs={"kind": "doc", "pk": self.pk})

    @property
    def thumbnail_path(self):

        file_name = "{:07}.png".format(self.pk)
        if self.storage_type == self.STORAGE_TYPE_GPG:
            file_name += ".gpg"

        return os.path.join(
            settings.MEDIA_ROOT,
            "documents",
            "thumbnails",
            file_name
        )

    @property
    def thumbnail_file(self):
        return open(self.thumbnail_path, "rb")

    @property
    def thumbnail_url(self):
        return reverse("fetch", kwargs={"kind": "thumb", "pk": self.pk})


class Log(models.Model):

    LEVELS = (
        (logging.DEBUG, "Debugging"),
        (logging.INFO, "Informational"),
        (logging.WARNING, "Warning"),
        (logging.ERROR, "Error"),
        (logging.CRITICAL, "Critical"),
    )

    group = models.UUIDField(blank=True)
    message = models.TextField()
    level = models.PositiveIntegerField(choices=LEVELS, default=logging.INFO)
    created = models.DateTimeField(auto_now_add=True)
    modified = models.DateTimeField(auto_now=True)

    objects = LogManager()

    class Meta:
        ordering = ("-modified",)

    def __str__(self):
        return self.message

    def save(self, *args, **kwargs):
        """
        To allow for the case where we don't want to group the message, we
        shouldn't force the caller to specify a one-time group value.  However,
        allowing group=None means that the manager can't differentiate the
        different un-grouped messages, so instead we set a random one here.
        """

        if not self.group:
            self.group = uuid.uuid4()

        models.Model.save(self, *args, **kwargs)


class FileInfo:

    # This epic regex *almost* worked for our needs, so I'm keeping it here for
    # posterity, in the hopes that we might find a way to make it work one day.
    ALMOST_REGEX = re.compile(
        r"^((?P<date>\d\d\d\d\d\d\d\d\d\d\d\d\d\dZ){separator})?"
        r"((?P<correspondent>{non_separated_word}+){separator})??"
        r"(?P<title>{non_separated_word}+)"
        r"({separator}(?P<tags>[a-z,0-9-]+))?"
        r"\.(?P<extension>[a-zA-Z.-]+)$".format(
            separator=r"\s+-\s+",
            non_separated_word=r"([\w,. ]|([^\s]-))"
        )
    )

    REGEXES = OrderedDict([
        ("created-correspondent-title-tags", re.compile(
            r"^(?P<created>\d\d\d\d\d\d\d\d(\d\d\d\d\d\d)?Z) - "
            r"(?P<correspondent>.*) - "
            r"(?P<title>.*) - "
            r"(?P<tags>[a-z0-9\-,]*)"
            r"\.(?P<extension>pdf|jpe?g|png|gif|tiff?)$",
            flags=re.IGNORECASE
        )),
        ("created-title-tags", re.compile(
            r"^(?P<created>\d\d\d\d\d\d\d\d(\d\d\d\d\d\d)?Z) - "
            r"(?P<title>.*) - "
            r"(?P<tags>[a-z0-9\-,]*)"
            r"\.(?P<extension>pdf|jpe?g|png|gif|tiff?)$",
            flags=re.IGNORECASE
        )),
        ("created-correspondent-title", re.compile(
            r"^(?P<created>\d\d\d\d\d\d\d\d(\d\d\d\d\d\d)?Z) - "
            r"(?P<correspondent>.*) - "
            r"(?P<title>.*)"
            r"\.(?P<extension>pdf|jpe?g|png|gif|tiff?)$",
            flags=re.IGNORECASE
        )),
        ("created-title", re.compile(
            r"^(?P<created>\d\d\d\d\d\d\d\d(\d\d\d\d\d\d)?Z) - "
            r"(?P<title>.*)"
            r"\.(?P<extension>pdf|jpe?g|png|gif|tiff?)$",
            flags=re.IGNORECASE
        )),
        ("correspondent-title-tags", re.compile(
            r"(?P<correspondent>.*) - "
            r"(?P<title>.*) - "
            r"(?P<tags>[a-z0-9\-,]*)"
            r"\.(?P<extension>pdf|jpe?g|png|gif|tiff?)$",
            flags=re.IGNORECASE
        )),
        ("correspondent-title", re.compile(
            r"(?P<correspondent>.*) - "
            r"(?P<title>.*)?"
            r"\.(?P<extension>pdf|jpe?g|png|gif|tiff?)$",
            flags=re.IGNORECASE
        )),
        ("title", re.compile(
            r"(?P<title>.*)"
            r"\.(?P<extension>pdf|jpe?g|png|gif|tiff?)$",
            flags=re.IGNORECASE
        ))
    ])

    def __init__(self, created=None, correspondent=None, title=None, tags=(),
                 extension=None):

        self.created = created
        self.title = title
        self.extension = extension
        self.correspondent = correspondent
        self.tags = tags

    @classmethod
    def _get_created(cls, created):
        try:
            return dateutil.parser.parse("{:0<14}Z".format(created[:-1]))
        except ValueError:
            return None

    @classmethod
    def _get_correspondent(cls, name):
        if not name:
            return None
        return Correspondent.objects.get_or_create(name=name, defaults={
            "slug": slugify(name)
        })[0]

    @classmethod
    def _get_title(cls, title):
        return title

    @classmethod
    def _get_tags(cls, tags):
        r = []
        for t in tags.split(","):
            r.append(Tag.objects.get_or_create(
                slug=t.lower(),
                defaults={"name": t}
            )[0])
        return tuple(r)

    @classmethod
    def _get_extension(cls, extension):
        r = extension.lower()
        if r == "jpeg":
            return "jpg"
        if r == "tif":
            return "tiff"
        return r

    @classmethod
    def _mangle_property(cls, properties, name):
        if name in properties:
            properties[name] = getattr(cls, "_get_{}".format(name))(
                properties[name]
            )

    @classmethod
    def from_path(cls, path):
        """
        We use a crude naming convention to make handling the correspondent,
        title, and tags easier:
          "<date> - <correspondent> - <title> - <tags>.<suffix>"
          "<correspondent> - <title> - <tags>.<suffix>"
          "<correspondent> - <title>.<suffix>"
          "<title>.<suffix>"
        """

        for regex in cls.REGEXES.values():
            m = regex.match(os.path.basename(path))
            if m:
                properties = m.groupdict()
                cls._mangle_property(properties, "created")
                cls._mangle_property(properties, "correspondent")
                cls._mangle_property(properties, "title")
                cls._mangle_property(properties, "tags")
                cls._mangle_property(properties, "extension")
                return cls(**properties)<|MERGE_RESOLUTION|>--- conflicted
+++ resolved
@@ -10,14 +10,10 @@
 from fuzzywuzzy import fuzz
 
 from django.conf import settings
-<<<<<<< HEAD
-from django.urls import reverse
-=======
 try:
     from django.core.urlresolvers import reverse
 except ImportError:
     from django.urls import reverse
->>>>>>> ee20af71
 from django.db import models
 from django.template.defaultfilters import slugify
 from django.utils import timezone
